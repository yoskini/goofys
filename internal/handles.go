// Copyright 2015 - 2017 Ka-Hing Cheung
//
// Licensed under the Apache License, Version 2.0 (the "License");
// you may not use this file except in compliance with the License.
// You may obtain a copy of the License at
//
//     http://www.apache.org/licenses/LICENSE-2.0
//
// Unless required by applicable law or agreed to in writing, software
// distributed under the License is distributed on an "AS IS" BASIS,
// WITHOUT WARRANTIES OR CONDITIONS OF ANY KIND, either express or implied.
// See the License for the specific language governing permissions and
// limitations under the License.

package internal

import (
	"fmt"
	"net/url"
	"os"
	"sort"
	"strings"
	"sync"
	"syscall"
	"time"

	"github.com/aws/aws-sdk-go/aws"

	"github.com/jacobsa/fuse"
	"github.com/jacobsa/fuse/fuseops"

	"github.com/sirupsen/logrus"
)

type InodeAttributes struct {
	Size  uint64
	Mtime time.Time
}

type Inode struct {
	Id         fuseops.InodeID
	Name       *string
	fs         *Goofys
	Attributes InodeAttributes
	KnownSize  *uint64
	// It is generally safe to read `AttrTime` without locking because if some other
	// operation is modifying `AttrTime`, in most cases the reader is okay with working with
	// stale data. But Time is a struct and modifying it is not atomic. However
	// in practice (until the year 2157) we should be okay because
	// - Almost all uses of AttrTime will be about comparisions (AttrTime < x, AttrTime > x)
	// - Time object will have Time::monotonic bit set (until the year 2157) => the time
	//   comparision just compares Time::ext field
	// Ref: https://github.com/golang/go/blob/e42ae65a8507/src/time/time.go#L12:L56
	AttrTime time.Time

	mu sync.Mutex // everything below is protected by mu

	// We are not very consistent about enforcing locks for `Parent` because, the
	// parent field very very rarely changes and it is generally fine to operate on
	// stale parent informaiton
	Parent *Inode

	dir *DirInodeData

	Invalid     bool
	ImplicitDir bool

	fileHandles uint32

	userMetadata map[string][]byte
	s3Metadata   map[string][]byte

	// the refcnt is an exception, it's protected by the global lock
	// Goofys.mu
	refcnt uint64
}

func NewInode(fs *Goofys, parent *Inode, name *string) (inode *Inode) {
	if strings.Index(*name, "/") != -1 {
		fuseLog.Errorf("%v is not a valid name", *name)
	}

	inode = &Inode{
		Name:       name,
		fs:         fs,
		AttrTime:   time.Now(),
		Parent:     parent,
		s3Metadata: make(map[string][]byte),
		refcnt:     1,
	}

	return
}

func (inode *Inode) SetFromBlobItem(item *BlobItemOutput) {
	inode.mu.Lock()
	defer inode.mu.Unlock()

	inode.Attributes.Size = item.Size
	size := item.Size
	inode.KnownSize = &size
	if item.LastModified != nil {
		inode.Attributes.Mtime = *item.LastModified
	} else {
		inode.Attributes.Mtime = inode.fs.rootAttrs.Mtime
	}
	if item.ETag != nil {
		inode.s3Metadata["etag"] = []byte(*item.ETag)
	} else {
		delete(inode.s3Metadata, "etag")
	}
	if item.StorageClass != nil {
		inode.s3Metadata["storage-class"] = []byte(*item.StorageClass)
	} else {
		delete(inode.s3Metadata, "storage-class")
	}
	now := time.Now()
	// don't want to update time if this inode is setup to never expire
	if inode.AttrTime.Before(now) {
		inode.AttrTime = now
	}
}

func (inode *Inode) cloud() (cloud StorageBackend, path string) {
	var prefix string
	var dir *Inode

	if inode.dir == nil {
		path = *inode.Name
		dir = inode.Parent
	} else {
		dir = inode
	}

	for p := dir; p != nil; p = p.Parent {
		if p.dir.cloud != nil {
			cloud = p.dir.cloud
			// the error backend produces a mount.err file
			// at the root and is not aware of prefix
			_, isErr := cloud.(StorageBackendInitError)
			if !isErr {
				// we call init here instead of
				// relying on the wrapper to call init
				// because we want to return the right
				// prefix
				if c, ok := cloud.(*StorageBackendInitWrapper); ok {
					err := c.Init("")
					isErr = err != nil
				}
			}

			if !isErr {
				prefix = p.dir.mountPrefix
			}
			break
		}

		if path == "" {
			path = *p.Name
		} else if p.Parent != nil {
			// don't prepend if I am already the root node
			path = *p.Name + "/" + path
		}
	}

	if path == "" {
		path = strings.TrimRight(prefix, "/")
	} else {
		path = prefix + path
	}
	return
}

func (inode *Inode) FullName() *string {
	if inode.Parent == nil {
		return inode.Name
	} else {
		s := inode.Parent.getChildName(*inode.Name)
		return &s
	}
}

func (inode *Inode) touch() {
	inode.Attributes.Mtime = time.Now()
}

func (inode *Inode) InflateAttributes() (attr fuseops.InodeAttributes) {
	mtime := inode.Attributes.Mtime
	if mtime.IsZero() {
		mtime = inode.fs.rootAttrs.Mtime
	}

	attr = fuseops.InodeAttributes{
		Size:   inode.Attributes.Size,
		Atime:  mtime,
		Mtime:  mtime,
		Ctime:  mtime,
		Crtime: mtime,
		Uid:    inode.fs.flags.Uid,
		Gid:    inode.fs.flags.Gid,
	}

	if inode.dir != nil {
		attr.Nlink = 2
		attr.Mode = inode.fs.flags.DirMode | os.ModeDir
	} else {
		attr.Nlink = 1
		attr.Mode = inode.fs.flags.FileMode
	}
	return
}

func (inode *Inode) logFuse(op string, args ...interface{}) {
	if fuseLog.Level >= logrus.DebugLevel {
		fuseLog.Debugln(op, inode.Id, *inode.FullName(), args)
	}
}

func (inode *Inode) errFuse(op string, args ...interface{}) {
	fuseLog.Errorln(op, inode.Id, *inode.FullName(), args)
}

func (inode *Inode) ToDir() {
	if inode.dir == nil {
		inode.Attributes = InodeAttributes{
			Size: 4096,
			// Mtime intentionally not initialized
		}
		inode.dir = &DirInodeData{}
		inode.KnownSize = &inode.fs.rootAttrs.Size
	}
}

<<<<<<< HEAD
func (parent *Inode) findPath(path string) (inode *Inode) {
	dir := parent

	for dir != nil {
		if !dir.isDir() {
			return nil
		}

		idx := strings.Index(path, "/")
		if idx == -1 {
			return dir.findChild(path)
		}
		dirName := path[0:idx]
		path = path[idx+1:]

		dir = dir.findChild(dirName)
	}

	return nil
}

func (parent *Inode) findChild(name string) (inode *Inode) {
	parent.mu.Lock()
	defer parent.mu.Unlock()

	inode = parent.findChildUnlockedFull(name)
	return
}

func (parent *Inode) findInodeFunc(name string, isDir bool) func(i int) bool {
	// sort dirs first, then by name
	return func(i int) bool {
		if parent.dir.Children[i].isDir() != isDir {
			return isDir
		}
		return (*parent.dir.Children[i].Name) >= name
	}
}

func (parent *Inode) findChildUnlockedFull(name string) (inode *Inode) {
	inode = parent.findChildUnlocked(name, false)
	if inode == nil {
		inode = parent.findChildUnlocked(name, true)
	}
	return
}

func (parent *Inode) findChildUnlocked(name string, isDir bool) (inode *Inode) {
	l := len(parent.dir.Children)
	if l == 0 {
		return
	}
	i := sort.Search(l, parent.findInodeFunc(name, isDir))
	if i < l {
		// found
		if *parent.dir.Children[i].Name == name {
			inode = parent.dir.Children[i]
		}
	}
	return
}

func (parent *Inode) findChildIdxUnlocked(name string) int {
	l := len(parent.dir.Children)
	if l == 0 {
		return -1
	}
	i := sort.Search(l, parent.findInodeFunc(name, true))
	if i < l {
		// found
		if *parent.dir.Children[i].Name == name {
			return i
		}
	}
	i = sort.Search(l, parent.findInodeFunc(name, false))
	if i < l && *parent.dir.Children[i].Name == name {
		return i
	}
	return -1
}

func (parent *Inode) removeChildUnlocked(inode *Inode) {
	l := len(parent.dir.Children)
	if l == 0 {
		return
	}
	i := sort.Search(l, parent.findInodeFunc(*inode.Name, inode.isDir()))
	if i >= l || *parent.dir.Children[i].Name != *inode.Name {
		panic(fmt.Sprintf("%v.removeName(%v) but child not found: %v",
			*parent.FullName(), *inode.Name, i))
	}

	copy(parent.dir.Children[i:], parent.dir.Children[i+1:])
	parent.dir.Children[l-1] = nil
	parent.dir.Children = parent.dir.Children[:l-1]

	if cap(parent.dir.Children)-len(parent.dir.Children) > 20 {
		tmp := make([]*Inode, len(parent.dir.Children))
		copy(tmp, parent.dir.Children)
		parent.dir.Children = tmp
	}
}

func (parent *Inode) removeChild(inode *Inode) {
	parent.mu.Lock()
	defer parent.mu.Unlock()

	parent.removeChildUnlocked(inode)
	return
}

func (parent *Inode) insertChild(inode *Inode) {
	parent.mu.Lock()
	defer parent.mu.Unlock()

	parent.insertChildUnlocked(inode)
}

func (parent *Inode) insertChildUnlocked(inode *Inode) {
	l := len(parent.dir.Children)
	if l == 0 {
		parent.dir.Children = []*Inode{inode}
		return
	}

	i := sort.Search(l, parent.findInodeFunc(*inode.Name, inode.isDir()))
	if i == l {
		// not found = new value is the biggest
		parent.dir.Children = append(parent.dir.Children, inode)
	} else {
		if *parent.dir.Children[i].Name == *inode.Name {
			panic(fmt.Sprintf("double insert of %v", parent.getChildName(*inode.Name)))
		}

		parent.dir.Children = append(parent.dir.Children, nil)
		copy(parent.dir.Children[i+1:], parent.dir.Children[i:])
		parent.dir.Children[i] = inode
	}
}

func (parent *Inode) LookUp(name string) (inode *Inode, err error) {
	parent.logFuse("Inode.LookUp", name)

	inode, err = parent.LookUpInodeMaybeDir(name, parent.getChildName(name))
	if err != nil {
		return nil, err
	}

	return
}

func (parent *Inode) getChildName(name string) string {
	if parent.Id == fuseops.RootInodeID {
		return name
	} else {
		return fmt.Sprintf("%v/%v", *parent.FullName(), name)
	}
}

=======
>>>>>>> 61c58689
// LOCKS_REQUIRED(fs.mu)
// XXX why did I put lock required? This used to return a resurrect bool
// which no long does anything, need to look into that to see if
// that was legacy
func (inode *Inode) Ref() {
	inode.logFuse("Ref", inode.refcnt)

	inode.refcnt++
	return
}

func (inode *Inode) DeRef(n uint64) (stale bool) {
	inode.logFuse("DeRef", n, inode.refcnt)

	if inode.refcnt < n {
		panic(fmt.Sprintf("deref %v from %v", n, inode.refcnt))
	}

	inode.refcnt -= n

	stale = (inode.refcnt == 0)
	return
}

<<<<<<< HEAD
func (parent *Inode) Unlink(name string) (err error) {
	parent.logFuse("Unlink", name)

	cloud, key := parent.cloud()
	key = appendChildName(key, name)

	_, err = cloud.DeleteBlob(&DeleteBlobInput{
		Key: key,
	})
	if err == fuse.ENOENT {
		// this might have been deleted out of band
		err = nil
	}
	if err != nil {
		return
	}

	parent.mu.Lock()
	defer parent.mu.Unlock()

	inode := parent.findChildUnlocked(name, false)
	if inode != nil {
		parent.removeChildUnlocked(inode)
		inode.Parent = nil
	}

	return
}

func (parent *Inode) Create(
	name string, metadata fuseops.OpMetadata) (inode *Inode, fh *FileHandle) {

	parent.logFuse("Create", name)

	fs := parent.fs

	parent.mu.Lock()
	defer parent.mu.Unlock()

	now := time.Now()
	inode = NewInode(fs, parent, &name)
	inode.Attributes = InodeAttributes{
		Size:  0,
		Mtime: now,
	}

	fh = NewFileHandle(inode, metadata)
	fh.poolHandle = fs.bufferPool
	fh.dirty = true
	inode.fileHandles = 1

	parent.touch()

	return
}

func (parent *Inode) MkDir(
	name string) (inode *Inode, err error) {

	parent.logFuse("MkDir", name)

	fs := parent.fs

	cloud, key := parent.cloud()
	key = appendChildName(key, name)
	if !cloud.Capabilities().DirBlob {
		key += "/"
	}
	params := &PutBlobInput{
		Key:     key,
		Body:    nil,
		DirBlob: true,
	}

	_, err = cloud.PutBlob(params)
	if err != nil {
		return
	}

	parent.mu.Lock()
	defer parent.mu.Unlock()

	inode = NewInode(fs, parent, &name)
	inode.ToDir()
	inode.touch()
	if parent.Attributes.Mtime.Before(inode.Attributes.Mtime) {
		parent.Attributes.Mtime = inode.Attributes.Mtime
	}

	return
}

func appendChildName(parent, child string) string {
	if len(parent) != 0 {
		parent += "/"
	}
	return parent + child
}

func (parent *Inode) isEmptyDir(fs *Goofys, name string) (isDir bool, err error) {
	cloud, key := parent.cloud()
	key = appendChildName(key, name) + "/"

	params := &ListBlobsInput{
		Delimiter: aws.String("/"),
		MaxKeys:   PUInt32(2),
		Prefix:    &key,
	}

	resp, err := cloud.ListBlobs(params)
	if err != nil {
		return false, mapAwsError(err)
	}

	if len(resp.Prefixes) > 0 || len(resp.Items) > 1 {
		err = fuse.ENOTEMPTY
		isDir = true
		return
	}

	if len(resp.Items) == 1 {
		isDir = true

		if *resp.Items[0].Key != key {
			err = fuse.ENOTEMPTY
		}
	}

	return
}

func (parent *Inode) RmDir(name string) (err error) {
	parent.logFuse("Rmdir", name)

	isDir, err := parent.isEmptyDir(parent.fs, name)
	if err != nil {
		return
	}
	// if this was an implicit dir, isEmptyDir would have returned
	// isDir = false
	if isDir {
		cloud, key := parent.cloud()
		key = appendChildName(key, name) + "/"

		params := DeleteBlobInput{
			Key: key,
		}

		_, err = cloud.DeleteBlob(&params)
		if err != nil {
			return
		}
	}

	// we know this entry is gone
	parent.mu.Lock()
	defer parent.mu.Unlock()

	inode := parent.findChildUnlocked(name, true)
	if inode != nil {
		parent.removeChildUnlocked(inode)
		inode.Parent = nil
	}

	return
}

=======
>>>>>>> 61c58689
func (inode *Inode) GetAttributes() (*fuseops.InodeAttributes, error) {
	// XXX refresh attributes
	inode.logFuse("GetAttributes")
	if inode.Invalid {
		return nil, fuse.ENOENT
	}
	attr := inode.InflateAttributes()
	return &attr, nil
}

func (inode *Inode) isDir() bool {
	return inode.dir != nil
}

// LOCKS_REQUIRED(inode.mu)
func (inode *Inode) fillXattrFromHead(resp *HeadBlobOutput) {
	inode.userMetadata = make(map[string][]byte)

	if resp.ETag != nil {
		inode.s3Metadata["etag"] = []byte(*resp.ETag)
	}
	if resp.StorageClass != nil {
		inode.s3Metadata["storage-class"] = []byte(*resp.StorageClass)
	} else {
		inode.s3Metadata["storage-class"] = []byte("STANDARD")
	}

	for k, v := range resp.Metadata {
		k = strings.ToLower(k)
		value, err := url.PathUnescape(*v)
		if err != nil {
			value = *v
		}
		inode.userMetadata[k] = []byte(value)
	}
}

// LOCKS_REQUIRED(inode.mu)
func (inode *Inode) fillXattr() (err error) {
	if !inode.ImplicitDir && inode.userMetadata == nil {

		fullName := *inode.FullName()
		if inode.isDir() {
			fullName += "/"
		}

		cloud, key := inode.cloud()
		params := &HeadBlobInput{Key: key}
		resp, err := cloud.HeadBlob(params)
		if err != nil {
			err = mapAwsError(err)
			if err == fuse.ENOENT {
				err = nil
				if inode.isDir() {
					inode.ImplicitDir = true
				}
			}
			return err
		} else {
			inode.fillXattrFromHead(resp)
		}
	}

	return
}

// LOCKS_REQUIRED(inode.mu)
func (inode *Inode) getXattrMap(name string, userOnly bool) (
	meta map[string][]byte, newName string, err error) {

	if strings.HasPrefix(name, "s3.") {
		if userOnly {
			return nil, "", syscall.EACCES
		}

		newName = name[3:]
		meta = inode.s3Metadata
	} else if strings.HasPrefix(name, "user.") {
		err = inode.fillXattr()
		if err != nil {
			return nil, "", err
		}

		newName = name[5:]
		meta = inode.userMetadata
	} else {
		if userOnly {
			return nil, "", syscall.EACCES
		} else {
			return nil, "", syscall.ENODATA
		}
	}

	if meta == nil {
		return nil, "", syscall.ENODATA
	}

	return
}

func convertMetadata(meta map[string][]byte) (metadata map[string]*string) {
	metadata = make(map[string]*string)
	for k, v := range meta {
		k = strings.ToLower(k)
		metadata[k] = aws.String(xattrEscape(v))
	}
	return
}

// LOCKS_REQUIRED(inode.mu)
func (inode *Inode) updateXattr() (err error) {
	cloud, key := inode.cloud()
	_, err = cloud.CopyBlob(&CopyBlobInput{
		Source:      key,
		Destination: key,
		Size:        &inode.Attributes.Size,
		ETag:        aws.String(string(inode.s3Metadata["etag"])),
		Metadata:    convertMetadata(inode.userMetadata),
	})
	return
}

func (inode *Inode) SetXattr(name string, value []byte, flags uint32) error {
	inode.logFuse("RemoveXattr", name)

	inode.mu.Lock()
	defer inode.mu.Unlock()

	meta, name, err := inode.getXattrMap(name, true)
	if err != nil {
		return err
	}

	if flags != 0x0 {
		_, ok := meta[name]
		if flags == 0x1 {
			if ok {
				return syscall.EEXIST
			}
		} else if flags == 0x2 {
			if !ok {
				return syscall.ENODATA
			}
		}
	}

	meta[name] = Dup(value)
	err = inode.updateXattr()
	return err
}

func (inode *Inode) RemoveXattr(name string) error {
	inode.logFuse("RemoveXattr", name)

	inode.mu.Lock()
	defer inode.mu.Unlock()

	meta, name, err := inode.getXattrMap(name, true)
	if err != nil {
		return err
	}

	if _, ok := meta[name]; ok {
		delete(meta, name)
		err = inode.updateXattr()
		return err
	} else {
		return syscall.ENODATA
	}
}

func (inode *Inode) GetXattr(name string) ([]byte, error) {
	inode.logFuse("GetXattr", name)

	inode.mu.Lock()
	defer inode.mu.Unlock()

	meta, name, err := inode.getXattrMap(name, false)
	if err != nil {
		return nil, err
	}

	value, ok := meta[name]
	if ok {
		return value, nil
	} else {
		return nil, syscall.ENODATA
	}
}

func (inode *Inode) ListXattr() ([]string, error) {
	inode.logFuse("ListXattr")

	inode.mu.Lock()
	defer inode.mu.Unlock()

	var xattrs []string

	err := inode.fillXattr()
	if err != nil {
		return nil, err
	}

	for k, _ := range inode.s3Metadata {
		xattrs = append(xattrs, "s3."+k)
	}

	for k, _ := range inode.userMetadata {
		xattrs = append(xattrs, "user."+k)
	}

	sort.Strings(xattrs)

	return xattrs, nil
}

func (inode *Inode) OpenFile(metadata fuseops.OpMetadata) (fh *FileHandle, err error) {
	inode.logFuse("OpenFile")

	inode.mu.Lock()
	defer inode.mu.Unlock()

	fh = NewFileHandle(inode, metadata)
	inode.fileHandles += 1
	return
}<|MERGE_RESOLUTION|>--- conflicted
+++ resolved
@@ -231,168 +231,6 @@
 	}
 }
 
-<<<<<<< HEAD
-func (parent *Inode) findPath(path string) (inode *Inode) {
-	dir := parent
-
-	for dir != nil {
-		if !dir.isDir() {
-			return nil
-		}
-
-		idx := strings.Index(path, "/")
-		if idx == -1 {
-			return dir.findChild(path)
-		}
-		dirName := path[0:idx]
-		path = path[idx+1:]
-
-		dir = dir.findChild(dirName)
-	}
-
-	return nil
-}
-
-func (parent *Inode) findChild(name string) (inode *Inode) {
-	parent.mu.Lock()
-	defer parent.mu.Unlock()
-
-	inode = parent.findChildUnlockedFull(name)
-	return
-}
-
-func (parent *Inode) findInodeFunc(name string, isDir bool) func(i int) bool {
-	// sort dirs first, then by name
-	return func(i int) bool {
-		if parent.dir.Children[i].isDir() != isDir {
-			return isDir
-		}
-		return (*parent.dir.Children[i].Name) >= name
-	}
-}
-
-func (parent *Inode) findChildUnlockedFull(name string) (inode *Inode) {
-	inode = parent.findChildUnlocked(name, false)
-	if inode == nil {
-		inode = parent.findChildUnlocked(name, true)
-	}
-	return
-}
-
-func (parent *Inode) findChildUnlocked(name string, isDir bool) (inode *Inode) {
-	l := len(parent.dir.Children)
-	if l == 0 {
-		return
-	}
-	i := sort.Search(l, parent.findInodeFunc(name, isDir))
-	if i < l {
-		// found
-		if *parent.dir.Children[i].Name == name {
-			inode = parent.dir.Children[i]
-		}
-	}
-	return
-}
-
-func (parent *Inode) findChildIdxUnlocked(name string) int {
-	l := len(parent.dir.Children)
-	if l == 0 {
-		return -1
-	}
-	i := sort.Search(l, parent.findInodeFunc(name, true))
-	if i < l {
-		// found
-		if *parent.dir.Children[i].Name == name {
-			return i
-		}
-	}
-	i = sort.Search(l, parent.findInodeFunc(name, false))
-	if i < l && *parent.dir.Children[i].Name == name {
-		return i
-	}
-	return -1
-}
-
-func (parent *Inode) removeChildUnlocked(inode *Inode) {
-	l := len(parent.dir.Children)
-	if l == 0 {
-		return
-	}
-	i := sort.Search(l, parent.findInodeFunc(*inode.Name, inode.isDir()))
-	if i >= l || *parent.dir.Children[i].Name != *inode.Name {
-		panic(fmt.Sprintf("%v.removeName(%v) but child not found: %v",
-			*parent.FullName(), *inode.Name, i))
-	}
-
-	copy(parent.dir.Children[i:], parent.dir.Children[i+1:])
-	parent.dir.Children[l-1] = nil
-	parent.dir.Children = parent.dir.Children[:l-1]
-
-	if cap(parent.dir.Children)-len(parent.dir.Children) > 20 {
-		tmp := make([]*Inode, len(parent.dir.Children))
-		copy(tmp, parent.dir.Children)
-		parent.dir.Children = tmp
-	}
-}
-
-func (parent *Inode) removeChild(inode *Inode) {
-	parent.mu.Lock()
-	defer parent.mu.Unlock()
-
-	parent.removeChildUnlocked(inode)
-	return
-}
-
-func (parent *Inode) insertChild(inode *Inode) {
-	parent.mu.Lock()
-	defer parent.mu.Unlock()
-
-	parent.insertChildUnlocked(inode)
-}
-
-func (parent *Inode) insertChildUnlocked(inode *Inode) {
-	l := len(parent.dir.Children)
-	if l == 0 {
-		parent.dir.Children = []*Inode{inode}
-		return
-	}
-
-	i := sort.Search(l, parent.findInodeFunc(*inode.Name, inode.isDir()))
-	if i == l {
-		// not found = new value is the biggest
-		parent.dir.Children = append(parent.dir.Children, inode)
-	} else {
-		if *parent.dir.Children[i].Name == *inode.Name {
-			panic(fmt.Sprintf("double insert of %v", parent.getChildName(*inode.Name)))
-		}
-
-		parent.dir.Children = append(parent.dir.Children, nil)
-		copy(parent.dir.Children[i+1:], parent.dir.Children[i:])
-		parent.dir.Children[i] = inode
-	}
-}
-
-func (parent *Inode) LookUp(name string) (inode *Inode, err error) {
-	parent.logFuse("Inode.LookUp", name)
-
-	inode, err = parent.LookUpInodeMaybeDir(name, parent.getChildName(name))
-	if err != nil {
-		return nil, err
-	}
-
-	return
-}
-
-func (parent *Inode) getChildName(name string) string {
-	if parent.Id == fuseops.RootInodeID {
-		return name
-	} else {
-		return fmt.Sprintf("%v/%v", *parent.FullName(), name)
-	}
-}
-
-=======
->>>>>>> 61c58689
 // LOCKS_REQUIRED(fs.mu)
 // XXX why did I put lock required? This used to return a resurrect bool
 // which no long does anything, need to look into that to see if
@@ -417,176 +255,6 @@
 	return
 }
 
-<<<<<<< HEAD
-func (parent *Inode) Unlink(name string) (err error) {
-	parent.logFuse("Unlink", name)
-
-	cloud, key := parent.cloud()
-	key = appendChildName(key, name)
-
-	_, err = cloud.DeleteBlob(&DeleteBlobInput{
-		Key: key,
-	})
-	if err == fuse.ENOENT {
-		// this might have been deleted out of band
-		err = nil
-	}
-	if err != nil {
-		return
-	}
-
-	parent.mu.Lock()
-	defer parent.mu.Unlock()
-
-	inode := parent.findChildUnlocked(name, false)
-	if inode != nil {
-		parent.removeChildUnlocked(inode)
-		inode.Parent = nil
-	}
-
-	return
-}
-
-func (parent *Inode) Create(
-	name string, metadata fuseops.OpMetadata) (inode *Inode, fh *FileHandle) {
-
-	parent.logFuse("Create", name)
-
-	fs := parent.fs
-
-	parent.mu.Lock()
-	defer parent.mu.Unlock()
-
-	now := time.Now()
-	inode = NewInode(fs, parent, &name)
-	inode.Attributes = InodeAttributes{
-		Size:  0,
-		Mtime: now,
-	}
-
-	fh = NewFileHandle(inode, metadata)
-	fh.poolHandle = fs.bufferPool
-	fh.dirty = true
-	inode.fileHandles = 1
-
-	parent.touch()
-
-	return
-}
-
-func (parent *Inode) MkDir(
-	name string) (inode *Inode, err error) {
-
-	parent.logFuse("MkDir", name)
-
-	fs := parent.fs
-
-	cloud, key := parent.cloud()
-	key = appendChildName(key, name)
-	if !cloud.Capabilities().DirBlob {
-		key += "/"
-	}
-	params := &PutBlobInput{
-		Key:     key,
-		Body:    nil,
-		DirBlob: true,
-	}
-
-	_, err = cloud.PutBlob(params)
-	if err != nil {
-		return
-	}
-
-	parent.mu.Lock()
-	defer parent.mu.Unlock()
-
-	inode = NewInode(fs, parent, &name)
-	inode.ToDir()
-	inode.touch()
-	if parent.Attributes.Mtime.Before(inode.Attributes.Mtime) {
-		parent.Attributes.Mtime = inode.Attributes.Mtime
-	}
-
-	return
-}
-
-func appendChildName(parent, child string) string {
-	if len(parent) != 0 {
-		parent += "/"
-	}
-	return parent + child
-}
-
-func (parent *Inode) isEmptyDir(fs *Goofys, name string) (isDir bool, err error) {
-	cloud, key := parent.cloud()
-	key = appendChildName(key, name) + "/"
-
-	params := &ListBlobsInput{
-		Delimiter: aws.String("/"),
-		MaxKeys:   PUInt32(2),
-		Prefix:    &key,
-	}
-
-	resp, err := cloud.ListBlobs(params)
-	if err != nil {
-		return false, mapAwsError(err)
-	}
-
-	if len(resp.Prefixes) > 0 || len(resp.Items) > 1 {
-		err = fuse.ENOTEMPTY
-		isDir = true
-		return
-	}
-
-	if len(resp.Items) == 1 {
-		isDir = true
-
-		if *resp.Items[0].Key != key {
-			err = fuse.ENOTEMPTY
-		}
-	}
-
-	return
-}
-
-func (parent *Inode) RmDir(name string) (err error) {
-	parent.logFuse("Rmdir", name)
-
-	isDir, err := parent.isEmptyDir(parent.fs, name)
-	if err != nil {
-		return
-	}
-	// if this was an implicit dir, isEmptyDir would have returned
-	// isDir = false
-	if isDir {
-		cloud, key := parent.cloud()
-		key = appendChildName(key, name) + "/"
-
-		params := DeleteBlobInput{
-			Key: key,
-		}
-
-		_, err = cloud.DeleteBlob(&params)
-		if err != nil {
-			return
-		}
-	}
-
-	// we know this entry is gone
-	parent.mu.Lock()
-	defer parent.mu.Unlock()
-
-	inode := parent.findChildUnlocked(name, true)
-	if inode != nil {
-		parent.removeChildUnlocked(inode)
-		inode.Parent = nil
-	}
-
-	return
-}
-
-=======
->>>>>>> 61c58689
 func (inode *Inode) GetAttributes() (*fuseops.InodeAttributes, error) {
 	// XXX refresh attributes
 	inode.logFuse("GetAttributes")
